--- conflicted
+++ resolved
@@ -10,11 +10,7 @@
 
     <groupId>com.coravy.hudson.plugins.github</groupId>
     <artifactId>github</artifactId>
-<<<<<<< HEAD
-    <version>1.26.2</version>
-=======
-    <version>1.26.1.webhookfix</version>
->>>>>>> f29d4bc9
+    <version>1.26.2.webhookfix</version>
     <packaging>hpi</packaging>
 
     <name>GitHub plugin</name>
