<?xml version="1.0" encoding="UTF-8"?>
<project xmlns="http://maven.apache.org/POM/4.0.0" xmlns:xsi="http://www.w3.org/2001/XMLSchema-instance" xsi:schemaLocation="http://maven.apache.org/POM/4.0.0 http://maven.apache.org/maven-v4_0_0.xsd">
    <modelVersion>4.0.0</modelVersion>

    <parent>
        <groupId>org.jenkins-ci.plugins</groupId>
        <artifactId>plugin</artifactId>
        <version>2.6</version>
    </parent>

    <groupId>com.coravy.hudson.plugins.github</groupId>
    <artifactId>github</artifactId>
<<<<<<< HEAD
    <version>1.26.1</version>
=======
    <version>1.26.0.webhookfix</version>
>>>>>>> 9dd9080d
    <packaging>hpi</packaging>

    <name>GitHub plugin</name>
    <url>http://wiki.jenkins-ci.org/display/JENKINS/Github+Plugin</url>
    <licenses>
        <license>
            <name>MIT License</name>
            <url>http://www.opensource.org/licenses/mit-license.php</url>
            <distribution>repo</distribution>
        </license>
    </licenses>

    <developers>
        <developer>
            <id>lanwen</id>
            <name>Merkushev Kirill</name>
        </developer>
        <developer>
            <id>KostyaSha</id>
            <name>Kanstantsin Shautsou</name>
        </developer>
    </developers>

    <scm>
        <connection>scm:git:git://github.com/jenkinsci/github-plugin.git</connection>
        <developerConnection>scm:git:git@github.com:jenkinsci/github-plugin.git</developerConnection>
        <url>https://github.com/jenkinsci/github-plugin</url>
        <tag>v1.26.1</tag>
    </scm>
    <issueManagement>
        <system>JIRA</system>
        <url>https://issues.jenkins-ci.org/browse/JENKINS/component/15896</url>
    </issueManagement>

    <properties>
        <jenkins.version>1.609</jenkins.version>
        <jenkins-test-harness.version>1.609</jenkins-test-harness.version>
        <release.skipTests>false</release.skipTests>
        <maven.javadoc.skip>true</maven.javadoc.skip>
        <findbugs-maven-plugin.version>3.0.2</findbugs-maven-plugin.version>
        <concurrency>1</concurrency>
        <java.level>7</java.level>
        <hpi-plugin.version>1.120</hpi-plugin.version>
    </properties>

    <repositories>
        <repository>
            <id>repo.jenkins-ci.org</id>
            <url>https://repo.jenkins-ci.org/public/</url>
        </repository>
    </repositories>

    <pluginRepositories>
        <pluginRepository>
            <id>repo.jenkins-ci.org</id>
            <url>https://repo.jenkins-ci.org/public/</url>
        </pluginRepository>
    </pluginRepositories>

    <dependencies>
        <dependency>
            <groupId>org.apache.commons</groupId>
            <artifactId>commons-lang3</artifactId>
            <version>3.4</version>
        </dependency>

        <dependency>
            <groupId>org.slf4j</groupId>
            <artifactId>slf4j-jdk14</artifactId>
            <version>${slf4jVersion}</version>
        </dependency>

        <dependency>
            <groupId>com.squareup.okhttp</groupId>
            <artifactId>okhttp-urlconnection</artifactId>
            <version>2.7.5</version>
            <optional>false</optional>
        </dependency>

        <dependency>
            <groupId>org.jenkins-ci.plugins</groupId>
            <artifactId>github-api</artifactId>
            <version>1.80</version>
        </dependency>

        <dependency>
            <groupId>org.jenkins-ci.plugins</groupId>
            <artifactId>git</artifactId>
            <version>2.4.0</version> <!-- should really be 2.6.4 to match scm-api but ok as git wass forward compat -->
        </dependency>

        <dependency>
            <groupId>org.jenkins-ci.plugins</groupId>
            <artifactId>scm-api</artifactId>
            <version>2.0.3</version>
        </dependency>

        <dependency>
            <groupId>org.jenkins-ci.plugins</groupId>
            <artifactId>credentials</artifactId>
            <version>2.1.8</version>
        </dependency>

        <dependency>
            <groupId>org.jenkins-ci.plugins</groupId>
            <artifactId>plain-credentials</artifactId>
            <version>1.1</version>
        </dependency>

        <dependency>
            <groupId>org.jenkins-ci</groupId>
            <artifactId>symbol-annotation</artifactId>
            <version>1.5</version>
        </dependency>

        <dependency>
            <groupId>org.jenkins-ci.plugins</groupId>
            <artifactId>token-macro</artifactId>
            <version>1.11</version>
        </dependency>

        <dependency><!-- exists in the core -->
            <groupId>org.jenkins-ci.modules</groupId>
            <artifactId>instance-identity</artifactId>
            <version>1.3</version>
            <scope>provided</scope>
        </dependency>

        <!--TEST DEPS-->
        <dependency> <!-- from org.eclipse.jetty:jetty-server:9.2.15.v20160210 -->
            <groupId>javax.servlet</groupId>
            <artifactId>javax.servlet-api</artifactId>
            <scope>test</scope>
        </dependency>

        <dependency>
            <groupId>com.jayway.restassured</groupId>
            <artifactId>rest-assured</artifactId>
            <version>2.4.0</version>
            <scope>test</scope>
        </dependency>

        <dependency>
            <groupId>org.hamcrest</groupId>
            <artifactId>hamcrest-all</artifactId>
            <version>1.3</version>
            <scope>test</scope>
        </dependency>

        <dependency>
            <groupId>junit</groupId>
            <artifactId>junit</artifactId>
            <version>4.12</version>
            <scope>test</scope>
        </dependency>

        <dependency>
            <groupId>org.mockito</groupId>
            <artifactId>mockito-core</artifactId>
            <version>1.10.19</version>
            <scope>test</scope>
        </dependency>

        <dependency>
            <groupId>org.jenkins-ci.plugins.workflow</groupId>
            <artifactId>workflow-job</artifactId>
            <version>1.4</version>
            <scope>test</scope>
        </dependency>

        <dependency>
            <groupId>org.jenkins-ci.plugins.workflow</groupId>
            <artifactId>workflow-cps</artifactId>
            <version>1.4</version>
            <scope>test</scope>
        </dependency>

        <dependency>
            <groupId>com.tngtech.java</groupId>
            <artifactId>junit-dataprovider</artifactId>
            <version>1.10.0</version>
            <scope>test</scope>
        </dependency>

        <!--to mock github-->
        <dependency>
            <groupId>com.github.tomakehurst</groupId>
            <artifactId>wiremock</artifactId>
            <version>1.57</version>
            <scope>test</scope>
            <classifier>standalone</classifier>
            <exclusions>
                <exclusion>
                    <groupId>org.mortbay.jetty</groupId>
                    <artifactId>jetty</artifactId>
                </exclusion>
                <exclusion>
                    <groupId>com.google.guava</groupId>
                    <artifactId>guava</artifactId>
                </exclusion>
                <exclusion>
                    <groupId>org.apache.httpcomponents</groupId>
                    <artifactId>httpclient</artifactId>
                </exclusion>
                <exclusion>
                    <groupId>xmlunit</groupId>
                    <artifactId>xmlunit</artifactId>
                </exclusion>
                <exclusion>
                    <groupId>com.jayway.jsonpath</groupId>
                    <artifactId>json-path</artifactId>
                </exclusion>
                <exclusion>
                    <groupId>net.sf.jopt-simple</groupId>
                    <artifactId>jopt-simple</artifactId>
                </exclusion>
            </exclusions>
        </dependency>

        <dependency>
            <groupId>xml-apis</groupId>
            <artifactId>xml-apis</artifactId>
            <version>1.4.01</version>
            <scope>test</scope>
        </dependency>

    </dependencies>

    <build>
        <plugins>
            <plugin>
                <groupId>nl.geodienstencentrum.maven</groupId>
                <artifactId>sass-maven-plugin</artifactId>
                <version>2.14</version>
                <executions>
                    <execution>
                        <goals>
                            <goal>update-stylesheets</goal>
                        </goals>
                        <configuration>
                            <destination>${basedir}/src/main/webapp/css</destination>
                        </configuration>
                    </execution>
                </executions>
            </plugin>

            <plugin>
                <artifactId>maven-checkstyle-plugin</artifactId>
                <version>2.16</version>
                <executions>
                    <execution>
                        <id>checkstyle</id>
                        <phase>validate</phase>
                        <goals>
                            <goal>check</goal>
                        </goals>
                    </execution>
                </executions>
                <configuration>
                    <encoding>UTF-8</encoding>
                    <failOnViolation>true</failOnViolation>
                    <logViolationsToConsole>true</logViolationsToConsole>
                    <linkXRef>false</linkXRef>
                    <configLocation>
                        src/test/resources/checkstyle/checkstyle-config.xml
                    </configLocation>
                    <suppressionsLocation>
                        src/test/resources/checkstyle/checkstyle-suppressions.xml
                    </suppressionsLocation>
                </configuration>
            </plugin>

            <plugin>
                <groupId>org.codehaus.mojo</groupId>
                <artifactId>findbugs-maven-plugin</artifactId>
                <version>${findbugs-maven-plugin.version}</version>
                <configuration>
                    <effort>Max</effort>
                    <threshold>Low</threshold>
                    <xmlOutput>true</xmlOutput>
                    <failOnError>false</failOnError>
                </configuration>
                <executions>
                    <execution>
                        <goals>
                            <goal>check</goal>
                        </goals>
                    </execution>
                </executions>
            </plugin>

            <plugin>
                <artifactId>maven-release-plugin</artifactId>
                <configuration>
                    <tagNameFormat>v@{project.version}</tagNameFormat>
                    <mavenExecutorId>forked-path</mavenExecutorId>
                    <useReleaseProfile>false</useReleaseProfile>
                    <preparationGoals>clean install</preparationGoals>
                    <goals>deploy</goals>
                    <arguments>${arguments}</arguments>
                    <releaseProfiles>jenkins-release,${releaseProfiles}</releaseProfiles>
                </configuration>
            </plugin>
        </plugins>
    </build>
</project><|MERGE_RESOLUTION|>--- conflicted
+++ resolved
@@ -10,11 +10,7 @@
 
     <groupId>com.coravy.hudson.plugins.github</groupId>
     <artifactId>github</artifactId>
-<<<<<<< HEAD
-    <version>1.26.1</version>
-=======
-    <version>1.26.0.webhookfix</version>
->>>>>>> 9dd9080d
+    <version>1.26.1.webhookfix</version>
     <packaging>hpi</packaging>
 
     <name>GitHub plugin</name>
