<?xml version="1.0" encoding="UTF-8"?>
<project xmlns="http://maven.apache.org/POM/4.0.0" xmlns:xsi="http://www.w3.org/2001/XMLSchema-instance" xsi:schemaLocation="http://maven.apache.org/POM/4.0.0 http://maven.apache.org/maven-v4_0_0.xsd">
    <modelVersion>4.0.0</modelVersion>

    <parent>
        <groupId>org.jenkins-ci.plugins</groupId>
        <artifactId>plugin</artifactId>
        <version>2.6</version>
    </parent>

    <groupId>com.coravy.hudson.plugins.github</groupId>
    <artifactId>github</artifactId>
<<<<<<< HEAD
    <version>1.27.0</version>
=======
    <version>1.26.2.webhookfix</version>
>>>>>>> 2c63cce3
    <packaging>hpi</packaging>

    <name>GitHub plugin</name>
    <url>http://wiki.jenkins-ci.org/display/JENKINS/Github+Plugin</url>
    <licenses>
        <license>
            <name>MIT License</name>
            <url>http://www.opensource.org/licenses/mit-license.php</url>
            <distribution>repo</distribution>
        </license>
    </licenses>

    <developers>
        <developer>
            <id>lanwen</id>
            <name>Merkushev Kirill</name>
        </developer>
        <developer>
            <id>KostyaSha</id>
            <name>Kanstantsin Shautsou</name>
        </developer>
    </developers>

    <scm>
        <connection>scm:git:git://github.com/jenkinsci/github-plugin.git</connection>
        <developerConnection>scm:git:git@github.com:jenkinsci/github-plugin.git</developerConnection>
        <url>https://github.com/jenkinsci/github-plugin</url>
        <tag>v1.27.0</tag>
    </scm>
    <issueManagement>
        <system>JIRA</system>
        <url>https://issues.jenkins-ci.org/browse/JENKINS/component/15896</url>
    </issueManagement>

    <properties>
        <jenkins.version>1.609</jenkins.version>
        <jenkins-test-harness.version>1.609</jenkins-test-harness.version>
        <release.skipTests>false</release.skipTests>
        <maven.javadoc.skip>true</maven.javadoc.skip>
        <findbugs-maven-plugin.version>3.0.2</findbugs-maven-plugin.version>
        <concurrency>1</concurrency>
        <java.level>7</java.level>
        <hpi-plugin.version>1.120</hpi-plugin.version>
    </properties>

    <repositories>
        <repository>
            <id>repo.jenkins-ci.org</id>
            <url>https://repo.jenkins-ci.org/public/</url>
        </repository>
    </repositories>

    <pluginRepositories>
        <pluginRepository>
            <id>repo.jenkins-ci.org</id>
            <url>https://repo.jenkins-ci.org/public/</url>
        </pluginRepository>
    </pluginRepositories>

    <dependencies>
        <dependency>
            <groupId>org.apache.commons</groupId>
            <artifactId>commons-lang3</artifactId>
            <version>3.4</version>
        </dependency>

        <dependency>
            <groupId>org.slf4j</groupId>
            <artifactId>slf4j-jdk14</artifactId>
            <version>${slf4jVersion}</version>
        </dependency>

        <dependency>
            <groupId>com.squareup.okhttp</groupId>
            <artifactId>okhttp-urlconnection</artifactId>
            <version>2.7.5</version>
            <optional>false</optional>
        </dependency>

        <dependency>
            <groupId>org.jenkins-ci.plugins</groupId>
            <artifactId>github-api</artifactId>
            <version>1.80</version>
        </dependency>

        <dependency>
            <groupId>org.jenkins-ci.plugins</groupId>
            <artifactId>git</artifactId>
            <version>2.4.0</version> <!-- should really be 2.6.4 to match scm-api but ok as git wass forward compat -->
        </dependency>

        <dependency>
            <groupId>org.jenkins-ci.plugins</groupId>
            <artifactId>scm-api</artifactId>
            <version>2.0.3</version>
        </dependency>

        <dependency>
            <groupId>org.jenkins-ci.plugins</groupId>
            <artifactId>credentials</artifactId>
            <version>2.1.8</version>
        </dependency>

        <dependency>
            <groupId>org.jenkins-ci.plugins</groupId>
            <artifactId>plain-credentials</artifactId>
            <version>1.1</version>
        </dependency>

        <dependency>
            <groupId>org.jenkins-ci</groupId>
            <artifactId>symbol-annotation</artifactId>
            <version>1.5</version>
        </dependency>

        <dependency>
            <groupId>org.jenkins-ci.plugins</groupId>
            <artifactId>token-macro</artifactId>
            <version>1.11</version>
        </dependency>

        <dependency>
            <groupId>org.jenkins-ci.plugins</groupId>
            <artifactId>display-url-api</artifactId>
            <version>2.0</version>
        </dependency>

        <dependency><!-- exists in the core -->
            <groupId>org.jenkins-ci.modules</groupId>
            <artifactId>instance-identity</artifactId>
            <version>1.3</version>
            <scope>provided</scope>
        </dependency>

        <!--TEST DEPS-->
        <dependency> <!-- from org.eclipse.jetty:jetty-server:9.2.15.v20160210 -->
            <groupId>javax.servlet</groupId>
            <artifactId>javax.servlet-api</artifactId>
            <scope>test</scope>
        </dependency>

        <dependency>
            <groupId>com.jayway.restassured</groupId>
            <artifactId>rest-assured</artifactId>
            <version>2.4.0</version>
            <scope>test</scope>
        </dependency>

        <dependency>
            <groupId>org.hamcrest</groupId>
            <artifactId>hamcrest-all</artifactId>
            <version>1.3</version>
            <scope>test</scope>
        </dependency>

        <dependency>
            <groupId>junit</groupId>
            <artifactId>junit</artifactId>
            <version>4.12</version>
            <scope>test</scope>
        </dependency>

        <dependency>
            <groupId>org.mockito</groupId>
            <artifactId>mockito-core</artifactId>
            <version>1.10.19</version>
            <scope>test</scope>
        </dependency>

        <dependency>
            <groupId>org.jenkins-ci.plugins.workflow</groupId>
            <artifactId>workflow-job</artifactId>
            <version>1.4</version>
            <scope>test</scope>
        </dependency>

        <dependency>
            <groupId>org.jenkins-ci.plugins.workflow</groupId>
            <artifactId>workflow-cps</artifactId>
            <version>1.4</version>
            <scope>test</scope>
        </dependency>

        <dependency>
            <groupId>com.tngtech.java</groupId>
            <artifactId>junit-dataprovider</artifactId>
            <version>1.10.0</version>
            <scope>test</scope>
        </dependency>

        <!--to mock github-->
        <dependency>
            <groupId>com.github.tomakehurst</groupId>
            <artifactId>wiremock</artifactId>
            <version>1.57</version>
            <scope>test</scope>
            <classifier>standalone</classifier>
            <exclusions>
                <exclusion>
                    <groupId>org.mortbay.jetty</groupId>
                    <artifactId>jetty</artifactId>
                </exclusion>
                <exclusion>
                    <groupId>com.google.guava</groupId>
                    <artifactId>guava</artifactId>
                </exclusion>
                <exclusion>
                    <groupId>org.apache.httpcomponents</groupId>
                    <artifactId>httpclient</artifactId>
                </exclusion>
                <exclusion>
                    <groupId>xmlunit</groupId>
                    <artifactId>xmlunit</artifactId>
                </exclusion>
                <exclusion>
                    <groupId>com.jayway.jsonpath</groupId>
                    <artifactId>json-path</artifactId>
                </exclusion>
                <exclusion>
                    <groupId>net.sf.jopt-simple</groupId>
                    <artifactId>jopt-simple</artifactId>
                </exclusion>
            </exclusions>
        </dependency>

        <dependency>
            <groupId>xml-apis</groupId>
            <artifactId>xml-apis</artifactId>
            <version>1.4.01</version>
            <scope>test</scope>
        </dependency>

    </dependencies>

    <build>
        <plugins>
            <plugin>
                <groupId>nl.geodienstencentrum.maven</groupId>
                <artifactId>sass-maven-plugin</artifactId>
                <version>2.14</version>
                <executions>
                    <execution>
                        <goals>
                            <goal>update-stylesheets</goal>
                        </goals>
                        <configuration>
                            <destination>${basedir}/src/main/webapp/css</destination>
                        </configuration>
                    </execution>
                </executions>
            </plugin>

            <plugin>
                <artifactId>maven-checkstyle-plugin</artifactId>
                <version>2.16</version>
                <executions>
                    <execution>
                        <id>checkstyle</id>
                        <phase>validate</phase>
                        <goals>
                            <goal>check</goal>
                        </goals>
                    </execution>
                </executions>
                <configuration>
                    <encoding>UTF-8</encoding>
                    <failOnViolation>true</failOnViolation>
                    <logViolationsToConsole>true</logViolationsToConsole>
                    <linkXRef>false</linkXRef>
                    <configLocation>
                        src/test/resources/checkstyle/checkstyle-config.xml
                    </configLocation>
                    <suppressionsLocation>
                        src/test/resources/checkstyle/checkstyle-suppressions.xml
                    </suppressionsLocation>
                </configuration>
            </plugin>

            <plugin>
                <groupId>org.codehaus.mojo</groupId>
                <artifactId>findbugs-maven-plugin</artifactId>
                <version>${findbugs-maven-plugin.version}</version>
                <configuration>
                    <effort>Max</effort>
                    <threshold>Low</threshold>
                    <xmlOutput>true</xmlOutput>
                    <failOnError>false</failOnError>
                </configuration>
                <executions>
                    <execution>
                        <goals>
                            <goal>check</goal>
                        </goals>
                    </execution>
                </executions>
            </plugin>

            <plugin>
                <artifactId>maven-release-plugin</artifactId>
                <configuration>
                    <tagNameFormat>v@{project.version}</tagNameFormat>
                    <mavenExecutorId>forked-path</mavenExecutorId>
                    <useReleaseProfile>false</useReleaseProfile>
                    <preparationGoals>clean install</preparationGoals>
                    <goals>deploy</goals>
                    <arguments>${arguments}</arguments>
                    <releaseProfiles>jenkins-release,${releaseProfiles}</releaseProfiles>
                </configuration>
            </plugin>
        </plugins>
    </build>
</project><|MERGE_RESOLUTION|>--- conflicted
+++ resolved
@@ -10,11 +10,7 @@
 
     <groupId>com.coravy.hudson.plugins.github</groupId>
     <artifactId>github</artifactId>
-<<<<<<< HEAD
-    <version>1.27.0</version>
-=======
-    <version>1.26.2.webhookfix</version>
->>>>>>> 2c63cce3
+    <version>1.27.0.webhookfix</version>
     <packaging>hpi</packaging>
 
     <name>GitHub plugin</name>
